--- conflicted
+++ resolved
@@ -78,11 +78,7 @@
         db.array() * inertia_.array() * (
             des_angvel_world_error_.array() - angvel_world_error_.array()
         ) +
-<<<<<<< HEAD
-        ori_error_.array();
-=======
         kb.array() * ori_error_.array();
->>>>>>> 6df96714
 }
 
 Vector6d& CentroidalPDController::get_wrench()
